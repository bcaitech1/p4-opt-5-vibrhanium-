--- conflicted
+++ resolved
@@ -22,16 +22,7 @@
 from src.utils.common import get_label_counts, read_yaml
 from src.utils.macs import calc_macs
 
-<<<<<<< HEAD
-=======
-import wandb
-
-
-abc =[]
-abcd =[]
-abcde =[]
-
->>>>>>> 35a2592e
+
 def suggest_from_config(trial, config_dict, key, name=None):
     """sugget value from config
 
